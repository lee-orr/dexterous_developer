name: CI

on:
  pull_request:
  push:
    branches: ["main"]

env:
  CARGO_TERM_COLOR: always

concurrency:
  group: ${{ github.workflow }}-${{ github.ref }}
  cancel-in-progress: true

jobs:
  ci:
    runs-on: windows-latest
    steps:
      - uses: actions/checkout@v2
      - uses: actions/cache@v2
        with:
          path: |
            ~/.cargo/bin/
            ~/.cargo/registry/index/
            ~/.cargo/registry/cache/
            ~/.cargo/git/db/
            target/
          key: ${{ runner.os }}-cargo-ci-${{ hashFiles('**/Cargo.toml') }}
      - uses: actions-rs/toolchain@v1
        with:
          toolchain: nightly
          components: rustfmt, clippy
          override: true
      - name: CI job
        run: cargo run -p ci
        working-directory: ./tools/ci
      - name: Ensure docs compile
        run: cargo doc --no-deps -p dexterous_developer
        env:
          RUSTDOCFLAGS: -Dwarnings

  build-tester:
    strategy:
      matrix:
        os: [windows-latest, macos-latest, ubuntu-latest]
    runs-on: ${{matrix.os}}
    steps:
      - uses: actions/checkout@v2
      - uses: actions/cache@v2
        with:
          path: |
            ~/.cargo/bin/
            ~/.cargo/registry/index/
            ~/.cargo/registry/cache/
            ~/.cargo/git/db/
            target/
          key: ${{ runner.os }}-cargo-tests-${{ hashFiles('**/Cargo.toml') }}
      - uses: actions-rs/toolchain@v1
        with:
          toolchain: nightly
          components: rustfmt, clippy
          override: true
      - if: ${{ matrix.os == 'windows-latest' }}
        name: Add Binutils
        run: cargo install -f cargo-binutils
      - if: ${{ matrix.os == 'windows-latest' }}
        name: Add llvm
        run: rustup component add llvm-tools-preview
      - if: ${{ matrix.os == 'macos-latest' }}
        name: Install LLVM
        run: brew install llvm
      - if: ${{ matrix.os == 'ubuntu-latest' }}
        name: Dependencies
        run: sudo apt-get update && sudo apt-get install g++ pkg-config libx11-dev libasound2-dev libudev-dev clang lld
      - name: Build CLI
        run: cargo build -p dexterous_developer_cli
      - name: Build Tester
        run: cargo build
        working-directory: ./testing/dexterous_developer_tests
      - name: Store CLI
        uses: actions/upload-artifact@v3
        with:
          name: ${{matrix.os}}-cli
          path: target/debug/dexterous_developer_cli${{ matrix.os == 'windows-latest' && '.exe' || '' }}
      - name: Store Tester
        uses: actions/upload-artifact@v3
        with:
          name: ${{matrix.os}}-tester
          path: testing/dexterous_developer_tests/target/debug/run_tests${{ matrix.os == 'windows-latest' && '.exe' || '' }}

  cross-builds:
    needs: build-tester
    strategy:
      matrix:
        builder:
          - ubuntu-latest
          - macos-latest
          - windows-latest
<<<<<<< HEAD
        target:
          - ubuntu-latest
          - macos-latest
          - windows-latest
=======
        target: 
          - os: ubuntu-latest
            target: linux
          - os: macos-latest
            target: mac
          - os: windows-latest
            target: windows
>>>>>>> 69cf6d50
    runs-on: ${{matrix.builder}}
    steps:
      - uses: actions/checkout@v2
      - uses: actions/cache@v2
        with:
          path: |
            ~/.cargo/bin/
            ~/.cargo/registry/index/
            ~/.cargo/registry/cache/
            ~/.cargo/git/db/
            target/
          key: ${{ runner.os }}-cargo-tests-${{ hashFiles('**/Cargo.toml') }}
      - uses: actions-rs/toolchain@v1
        with:
          toolchain: nightly
          components: rustfmt, clippy
          override: true
      - run: mkdir bins
      - name: Download CLI
        uses: actions/download-artifact@v3
        with:
          name: ${{matrix.builder}}-cli
          path: ${{github.workspace}}/bins
      - name: Set Executable
        run: chmod +x ./bins/*
<<<<<<< HEAD
      - run: ${{github.workspace}}/bins/dexterous_developer_cli install-cross ${{matrix.target}} --macos-sdk-url ${{secrets.MAC_SDK_URL}}
      - run: ${{github.workspace}}/bins/dexterous_developer_cli compile-libs --target ${{matrix.target}} --libs ${{github.workspace}}/libs
=======
      - run: ${{github.workspace}}/bins/dexterous_developer_cli install-cross ${{matrix.target.target}}
      - run: ${{github.workspace}}/bins/dexterous_developer_cli compile-libs --target ${{matrix.target.target}} --libs ${{github.workspace}}/libs
>>>>>>> 69cf6d50
        working-directory: testing/templates/simple_cli_test
        env:
          RUST_LOG: dexterous_developer_internal=trace
      - name: Store Libs
        uses: actions/upload-artifact@v3
        with:
          name: ${{matrix.target.os}}-${{matrix.builder}}-test-libs
          path: ${{github.workspace}}/libs

  cross-build-runs:
    needs: cross-builds
    strategy:
      matrix:
        builder:
          - ubuntu-latest
          - macos-latest
          - windows-latest
<<<<<<< HEAD
        target:
          - ubuntu-latest
          - macos-latest
          - windows-latest
    runs-on: ${{matrix.target}}
    steps:
      - uses: msys2/setup-msys2@v2
        if: ${{ matrix.target == 'windows-latest' }}
=======
        target: 
          - os: ubuntu-latest
            target: linux
          - os: macos-latest
            target: mac
          - os: windows-latest
            target: windows
    runs-on: ${{matrix.target.os}}
    steps:
      - uses: msys2/setup-msys2@v2
        if:  ${{ matrix.target.os == 'windows-latest' }}
>>>>>>> 69cf6d50
      - run: mkdir bins
      - name: Download CLI
        uses: actions/download-artifact@v3
        with:
          name: ${{matrix.target.os}}-cli
          path: ${{github.workspace}}/bins
      - name: Download Tester
        uses: actions/download-artifact@v3
        with:
          name: ${{matrix.target.os}}-tester
          path: ${{github.workspace}}/bins
      - name: Set Executable
        run: chmod +x ./bins/*
      - name: Download Libs
        uses: actions/download-artifact@v3
        with:
          name: ${{matrix.target.os}}-${{matrix.builder}}-test-libs
          path: ${{github.workspace}}/libs
      - name: Run Compiled Artifact
        run: bins/run_tests${{ matrix.target.os == 'windows-latest' && '.exe' || '' }} existing ${{github.workspace}}/libs
        env:
          DEXTEROUS_CLI_PATH: ${{github.workspace}}/bins/dexterous_developer_cli
          DEXTEROUS_TESTER_PATH: ${{github.workspace}}/testing
          RUST_LOG: dexterous_developer_internal=trace

  tests:
    needs: build-tester
    strategy:
      matrix:
        os: [windows-latest, macos-latest, ubuntu-latest]
        test: [cold, hot, edit, launcher, reloadables, remote, asset]
    runs-on: ${{matrix.os}}
    steps:
      - uses: actions/checkout@v2
      - uses: actions/cache@v2
        with:
          path: |
            ~/.cargo/bin/
            ~/.cargo/registry/index/
            ~/.cargo/registry/cache/
            ~/.cargo/git/db/
            target/
          key: ${{ runner.os }}-cargo-tests-${{ hashFiles('**/Cargo.toml') }}
      - uses: actions-rs/toolchain@v1
        with:
          toolchain: nightly
          components: rustfmt, clippy
          override: true
      - if: ${{ matrix.os == 'windows-latest' }}
        name: Add Binutils
        run: cargo install -f cargo-binutils
      - if: ${{ matrix.os == 'windows-latest' }}
        name: Add llvm
        run: rustup component add llvm-tools-preview
      - if: ${{ matrix.os == 'macos-latest' }}
        name: Install LLVM
        run: brew install llvm
      - if: ${{ matrix.os == 'ubuntu-latest' }}
        name: Dependencies
        run: sudo apt-get update && sudo apt-get install g++ pkg-config libx11-dev libasound2-dev libudev-dev clang lld
      - run: mkdir bins
      - name: Download CLI
        uses: actions/download-artifact@v3
        with:
          name: ${{matrix.os}}-cli
          path: ${{github.workspace}}/bins
      - name: Download Tester
        uses: actions/download-artifact@v3
        with:
          name: ${{matrix.os}}-tester
          path: ${{github.workspace}}/bins
      - name: Set Executable
        run: chmod +x ./bins/*
      - name: Run Test - ${{matrix.test}}
        run: bins/run_tests${{ matrix.os == 'windows-latest' && '.exe' || '' }} ${{matrix.test}}
        env:
          DEXTEROUS_CLI_PATH: ${{github.workspace}}/bins/dexterous_developer_cli
          DEXTEROUS_TESTER_PATH: ${{github.workspace}}/testing
          RUST_LOG: dexterous_developer_internal=trace

  mdbook:
    runs-on: ubuntu-20.04
    steps:
      - uses: actions/checkout@v2

      - name: Setup mdBook
        uses: peaceiris/actions-mdbook@v1
        with:
          mdbook-version: "latest"

      - run: mdbook build

  check-markdown-links:
    runs-on: ubuntu-latest
    steps:
      - uses: actions/checkout@v2
      - name: check dead links
        continue-on-error: true
        id: run1
        uses: gaurav-nelson/github-action-markdown-link-check@9710f0fec812ce0a3b98bef4c9d842fc1f39d976
        with:
          use-quiet-mode: "yes"
          use-verbose-mode: "yes"
          config-file: ".github/linters/markdown-link-check.json"
      - name: Sleep for 30 seconds
        if: steps.run1.outcome=='failure'
        run: sleep 30s
        shell: bash
      - name: check dead links (retry)
        continue-on-error: true
        id: run2
        if: steps.run1.outcome=='failure'
        uses: gaurav-nelson/github-action-markdown-link-check@9710f0fec812ce0a3b98bef4c9d842fc1f39d976
        with:
          use-quiet-mode: "yes"
          use-verbose-mode: "yes"
          config-file: ".github/linters/markdown-link-check.json"
      - name: Sleep for 30 seconds
        if: steps.run2.outcome=='failure'
        run: sleep 30s
        shell: bash
      - name: check dead links (retry 2)
        continue-on-error: true
        id: run3
        if: steps.run2.outcome=='failure'
        uses: gaurav-nelson/github-action-markdown-link-check@9710f0fec812ce0a3b98bef4c9d842fc1f39d976
        with:
          use-quiet-mode: "yes"
          use-verbose-mode: "yes"
          config-file: ".github/linters/markdown-link-check.json"
      - name: set the status
        if: always()
        run: |
          if ${{ steps.run1.outcome=='success' || steps.run2.outcome=='success' || steps.run3.outcome=='success' }}; then
              echo success
          else
              exit 1
          fi

  markdownlint:
    runs-on: ubuntu-latest
    steps:
      - uses: actions/checkout@v2
        with:
          # Full git history is needed to get a proper list of changed files within `super-linter`
          fetch-depth: 0
      - name: Run Markdown Lint
        uses: docker://ghcr.io/github/super-linter:slim-v4
        env:
          VALIDATE_ALL_CODEBASE: false
          VALIDATE_MARKDOWN: true
          DEFAULT_BRANCH: main
<|MERGE_RESOLUTION|>--- conflicted
+++ resolved
@@ -1,335 +1,312 @@
-name: CI
-
-on:
-  pull_request:
-  push:
-    branches: ["main"]
-
-env:
-  CARGO_TERM_COLOR: always
-
-concurrency:
-  group: ${{ github.workflow }}-${{ github.ref }}
-  cancel-in-progress: true
-
-jobs:
-  ci:
-    runs-on: windows-latest
-    steps:
-      - uses: actions/checkout@v2
-      - uses: actions/cache@v2
-        with:
-          path: |
-            ~/.cargo/bin/
-            ~/.cargo/registry/index/
-            ~/.cargo/registry/cache/
-            ~/.cargo/git/db/
-            target/
-          key: ${{ runner.os }}-cargo-ci-${{ hashFiles('**/Cargo.toml') }}
-      - uses: actions-rs/toolchain@v1
-        with:
-          toolchain: nightly
-          components: rustfmt, clippy
-          override: true
-      - name: CI job
-        run: cargo run -p ci
-        working-directory: ./tools/ci
-      - name: Ensure docs compile
-        run: cargo doc --no-deps -p dexterous_developer
-        env:
-          RUSTDOCFLAGS: -Dwarnings
-
-  build-tester:
-    strategy:
-      matrix:
-        os: [windows-latest, macos-latest, ubuntu-latest]
-    runs-on: ${{matrix.os}}
-    steps:
-      - uses: actions/checkout@v2
-      - uses: actions/cache@v2
-        with:
-          path: |
-            ~/.cargo/bin/
-            ~/.cargo/registry/index/
-            ~/.cargo/registry/cache/
-            ~/.cargo/git/db/
-            target/
-          key: ${{ runner.os }}-cargo-tests-${{ hashFiles('**/Cargo.toml') }}
-      - uses: actions-rs/toolchain@v1
-        with:
-          toolchain: nightly
-          components: rustfmt, clippy
-          override: true
-      - if: ${{ matrix.os == 'windows-latest' }}
-        name: Add Binutils
-        run: cargo install -f cargo-binutils
-      - if: ${{ matrix.os == 'windows-latest' }}
-        name: Add llvm
-        run: rustup component add llvm-tools-preview
-      - if: ${{ matrix.os == 'macos-latest' }}
-        name: Install LLVM
-        run: brew install llvm
-      - if: ${{ matrix.os == 'ubuntu-latest' }}
-        name: Dependencies
-        run: sudo apt-get update && sudo apt-get install g++ pkg-config libx11-dev libasound2-dev libudev-dev clang lld
-      - name: Build CLI
-        run: cargo build -p dexterous_developer_cli
-      - name: Build Tester
-        run: cargo build
-        working-directory: ./testing/dexterous_developer_tests
-      - name: Store CLI
-        uses: actions/upload-artifact@v3
-        with:
-          name: ${{matrix.os}}-cli
-          path: target/debug/dexterous_developer_cli${{ matrix.os == 'windows-latest' && '.exe' || '' }}
-      - name: Store Tester
-        uses: actions/upload-artifact@v3
-        with:
-          name: ${{matrix.os}}-tester
-          path: testing/dexterous_developer_tests/target/debug/run_tests${{ matrix.os == 'windows-latest' && '.exe' || '' }}
-
-  cross-builds:
-    needs: build-tester
-    strategy:
-      matrix:
-        builder:
-          - ubuntu-latest
-          - macos-latest
-          - windows-latest
-<<<<<<< HEAD
-        target:
-          - ubuntu-latest
-          - macos-latest
-          - windows-latest
-=======
-        target: 
-          - os: ubuntu-latest
-            target: linux
-          - os: macos-latest
-            target: mac
-          - os: windows-latest
-            target: windows
->>>>>>> 69cf6d50
-    runs-on: ${{matrix.builder}}
-    steps:
-      - uses: actions/checkout@v2
-      - uses: actions/cache@v2
-        with:
-          path: |
-            ~/.cargo/bin/
-            ~/.cargo/registry/index/
-            ~/.cargo/registry/cache/
-            ~/.cargo/git/db/
-            target/
-          key: ${{ runner.os }}-cargo-tests-${{ hashFiles('**/Cargo.toml') }}
-      - uses: actions-rs/toolchain@v1
-        with:
-          toolchain: nightly
-          components: rustfmt, clippy
-          override: true
-      - run: mkdir bins
-      - name: Download CLI
-        uses: actions/download-artifact@v3
-        with:
-          name: ${{matrix.builder}}-cli
-          path: ${{github.workspace}}/bins
-      - name: Set Executable
-        run: chmod +x ./bins/*
-<<<<<<< HEAD
-      - run: ${{github.workspace}}/bins/dexterous_developer_cli install-cross ${{matrix.target}} --macos-sdk-url ${{secrets.MAC_SDK_URL}}
-      - run: ${{github.workspace}}/bins/dexterous_developer_cli compile-libs --target ${{matrix.target}} --libs ${{github.workspace}}/libs
-=======
-      - run: ${{github.workspace}}/bins/dexterous_developer_cli install-cross ${{matrix.target.target}}
-      - run: ${{github.workspace}}/bins/dexterous_developer_cli compile-libs --target ${{matrix.target.target}} --libs ${{github.workspace}}/libs
->>>>>>> 69cf6d50
-        working-directory: testing/templates/simple_cli_test
-        env:
-          RUST_LOG: dexterous_developer_internal=trace
-      - name: Store Libs
-        uses: actions/upload-artifact@v3
-        with:
-          name: ${{matrix.target.os}}-${{matrix.builder}}-test-libs
-          path: ${{github.workspace}}/libs
-
-  cross-build-runs:
-    needs: cross-builds
-    strategy:
-      matrix:
-        builder:
-          - ubuntu-latest
-          - macos-latest
-          - windows-latest
-<<<<<<< HEAD
-        target:
-          - ubuntu-latest
-          - macos-latest
-          - windows-latest
-    runs-on: ${{matrix.target}}
-    steps:
-      - uses: msys2/setup-msys2@v2
-        if: ${{ matrix.target == 'windows-latest' }}
-=======
-        target: 
-          - os: ubuntu-latest
-            target: linux
-          - os: macos-latest
-            target: mac
-          - os: windows-latest
-            target: windows
-    runs-on: ${{matrix.target.os}}
-    steps:
-      - uses: msys2/setup-msys2@v2
-        if:  ${{ matrix.target.os == 'windows-latest' }}
->>>>>>> 69cf6d50
-      - run: mkdir bins
-      - name: Download CLI
-        uses: actions/download-artifact@v3
-        with:
-          name: ${{matrix.target.os}}-cli
-          path: ${{github.workspace}}/bins
-      - name: Download Tester
-        uses: actions/download-artifact@v3
-        with:
-          name: ${{matrix.target.os}}-tester
-          path: ${{github.workspace}}/bins
-      - name: Set Executable
-        run: chmod +x ./bins/*
-      - name: Download Libs
-        uses: actions/download-artifact@v3
-        with:
-          name: ${{matrix.target.os}}-${{matrix.builder}}-test-libs
-          path: ${{github.workspace}}/libs
-      - name: Run Compiled Artifact
-        run: bins/run_tests${{ matrix.target.os == 'windows-latest' && '.exe' || '' }} existing ${{github.workspace}}/libs
-        env:
-          DEXTEROUS_CLI_PATH: ${{github.workspace}}/bins/dexterous_developer_cli
-          DEXTEROUS_TESTER_PATH: ${{github.workspace}}/testing
-          RUST_LOG: dexterous_developer_internal=trace
-
-  tests:
-    needs: build-tester
-    strategy:
-      matrix:
-        os: [windows-latest, macos-latest, ubuntu-latest]
-        test: [cold, hot, edit, launcher, reloadables, remote, asset]
-    runs-on: ${{matrix.os}}
-    steps:
-      - uses: actions/checkout@v2
-      - uses: actions/cache@v2
-        with:
-          path: |
-            ~/.cargo/bin/
-            ~/.cargo/registry/index/
-            ~/.cargo/registry/cache/
-            ~/.cargo/git/db/
-            target/
-          key: ${{ runner.os }}-cargo-tests-${{ hashFiles('**/Cargo.toml') }}
-      - uses: actions-rs/toolchain@v1
-        with:
-          toolchain: nightly
-          components: rustfmt, clippy
-          override: true
-      - if: ${{ matrix.os == 'windows-latest' }}
-        name: Add Binutils
-        run: cargo install -f cargo-binutils
-      - if: ${{ matrix.os == 'windows-latest' }}
-        name: Add llvm
-        run: rustup component add llvm-tools-preview
-      - if: ${{ matrix.os == 'macos-latest' }}
-        name: Install LLVM
-        run: brew install llvm
-      - if: ${{ matrix.os == 'ubuntu-latest' }}
-        name: Dependencies
-        run: sudo apt-get update && sudo apt-get install g++ pkg-config libx11-dev libasound2-dev libudev-dev clang lld
-      - run: mkdir bins
-      - name: Download CLI
-        uses: actions/download-artifact@v3
-        with:
-          name: ${{matrix.os}}-cli
-          path: ${{github.workspace}}/bins
-      - name: Download Tester
-        uses: actions/download-artifact@v3
-        with:
-          name: ${{matrix.os}}-tester
-          path: ${{github.workspace}}/bins
-      - name: Set Executable
-        run: chmod +x ./bins/*
-      - name: Run Test - ${{matrix.test}}
-        run: bins/run_tests${{ matrix.os == 'windows-latest' && '.exe' || '' }} ${{matrix.test}}
-        env:
-          DEXTEROUS_CLI_PATH: ${{github.workspace}}/bins/dexterous_developer_cli
-          DEXTEROUS_TESTER_PATH: ${{github.workspace}}/testing
-          RUST_LOG: dexterous_developer_internal=trace
-
-  mdbook:
-    runs-on: ubuntu-20.04
-    steps:
-      - uses: actions/checkout@v2
-
-      - name: Setup mdBook
-        uses: peaceiris/actions-mdbook@v1
-        with:
-          mdbook-version: "latest"
-
-      - run: mdbook build
-
-  check-markdown-links:
-    runs-on: ubuntu-latest
-    steps:
-      - uses: actions/checkout@v2
-      - name: check dead links
-        continue-on-error: true
-        id: run1
-        uses: gaurav-nelson/github-action-markdown-link-check@9710f0fec812ce0a3b98bef4c9d842fc1f39d976
-        with:
-          use-quiet-mode: "yes"
-          use-verbose-mode: "yes"
-          config-file: ".github/linters/markdown-link-check.json"
-      - name: Sleep for 30 seconds
-        if: steps.run1.outcome=='failure'
-        run: sleep 30s
-        shell: bash
-      - name: check dead links (retry)
-        continue-on-error: true
-        id: run2
-        if: steps.run1.outcome=='failure'
-        uses: gaurav-nelson/github-action-markdown-link-check@9710f0fec812ce0a3b98bef4c9d842fc1f39d976
-        with:
-          use-quiet-mode: "yes"
-          use-verbose-mode: "yes"
-          config-file: ".github/linters/markdown-link-check.json"
-      - name: Sleep for 30 seconds
-        if: steps.run2.outcome=='failure'
-        run: sleep 30s
-        shell: bash
-      - name: check dead links (retry 2)
-        continue-on-error: true
-        id: run3
-        if: steps.run2.outcome=='failure'
-        uses: gaurav-nelson/github-action-markdown-link-check@9710f0fec812ce0a3b98bef4c9d842fc1f39d976
-        with:
-          use-quiet-mode: "yes"
-          use-verbose-mode: "yes"
-          config-file: ".github/linters/markdown-link-check.json"
-      - name: set the status
-        if: always()
-        run: |
-          if ${{ steps.run1.outcome=='success' || steps.run2.outcome=='success' || steps.run3.outcome=='success' }}; then
-              echo success
-          else
-              exit 1
-          fi
-
-  markdownlint:
-    runs-on: ubuntu-latest
-    steps:
-      - uses: actions/checkout@v2
-        with:
-          # Full git history is needed to get a proper list of changed files within `super-linter`
-          fetch-depth: 0
-      - name: Run Markdown Lint
-        uses: docker://ghcr.io/github/super-linter:slim-v4
-        env:
-          VALIDATE_ALL_CODEBASE: false
-          VALIDATE_MARKDOWN: true
-          DEFAULT_BRANCH: main
+name: CI
+
+on:
+  pull_request:
+  push:
+    branches: ["main"]
+
+env:
+  CARGO_TERM_COLOR: always
+
+concurrency:
+  group: ${{ github.workflow }}-${{ github.ref }}
+  cancel-in-progress: true
+
+jobs:
+  ci:
+    runs-on: windows-latest
+    steps:
+      - uses: actions/checkout@v2
+      - uses: actions/cache@v2
+        with:
+          path: |
+            ~/.cargo/bin/
+            ~/.cargo/registry/index/
+            ~/.cargo/registry/cache/
+            ~/.cargo/git/db/
+            target/
+          key: ${{ runner.os }}-cargo-ci-${{ hashFiles('**/Cargo.toml') }}
+      - uses: actions-rs/toolchain@v1
+        with:
+          toolchain: nightly
+          components: rustfmt, clippy
+          override: true
+      - name: CI job
+        run: cargo run -p ci
+        working-directory: ./tools/ci
+      - name: Ensure docs compile
+        run: cargo doc --no-deps -p dexterous_developer
+        env:
+          RUSTDOCFLAGS: -Dwarnings
+
+  build-tester:
+    strategy:
+      matrix:
+        os: [windows-latest, macos-latest, ubuntu-latest]
+    runs-on: ${{matrix.os}}
+    steps:
+      - uses: actions/checkout@v2
+      - uses: actions/cache@v2
+        with:
+          path: |
+            ~/.cargo/bin/
+            ~/.cargo/registry/index/
+            ~/.cargo/registry/cache/
+            ~/.cargo/git/db/
+            target/
+          key: ${{ runner.os }}-cargo-tests-${{ hashFiles('**/Cargo.toml') }}
+      - uses: actions-rs/toolchain@v1
+        with:
+          toolchain: nightly
+          components: rustfmt, clippy
+          override: true
+      - if: ${{ matrix.os == 'windows-latest' }}
+        name: Add Binutils
+        run: cargo install -f cargo-binutils
+      - if: ${{ matrix.os == 'windows-latest' }}
+        name: Add llvm
+        run: rustup component add llvm-tools-preview
+      - if: ${{ matrix.os == 'macos-latest' }}
+        name: Install LLVM
+        run: brew install llvm
+      - if: ${{ matrix.os == 'ubuntu-latest' }}
+        name: Dependencies
+        run: sudo apt-get update && sudo apt-get install g++ pkg-config libx11-dev libasound2-dev libudev-dev clang lld
+      - name: Build CLI
+        run: cargo build -p dexterous_developer_cli
+      - name: Build Tester
+        run: cargo build
+        working-directory: ./testing/dexterous_developer_tests
+      - name: Store CLI
+        uses: actions/upload-artifact@v3
+        with:
+          name: ${{matrix.os}}-cli
+          path: target/debug/dexterous_developer_cli${{ matrix.os == 'windows-latest' && '.exe' || '' }}
+      - name: Store Tester
+        uses: actions/upload-artifact@v3
+        with:
+          name: ${{matrix.os}}-tester
+          path: testing/dexterous_developer_tests/target/debug/run_tests${{ matrix.os == 'windows-latest' && '.exe' || '' }}
+
+  cross-builds:
+    needs: build-tester
+    strategy:
+      matrix:
+        builder:
+          - ubuntu-latest
+          - macos-latest
+          - windows-latest
+        target:
+          - os: ubuntu-latest
+            target: linux
+          - os: macos-latest
+            target: mac
+          - os: windows-latest
+            target: windows
+    runs-on: ${{matrix.builder}}
+    steps:
+      - uses: actions/checkout@v2
+      - uses: actions/cache@v2
+        with:
+          path: |
+            ~/.cargo/bin/
+            ~/.cargo/registry/index/
+            ~/.cargo/registry/cache/
+            ~/.cargo/git/db/
+            target/
+          key: ${{ runner.os }}-cargo-tests-${{ hashFiles('**/Cargo.toml') }}
+      - uses: actions-rs/toolchain@v1
+        with:
+          toolchain: nightly
+          components: rustfmt, clippy
+          override: true
+      - run: mkdir bins
+      - name: Download CLI
+        uses: actions/download-artifact@v3
+        with:
+          name: ${{matrix.builder}}-cli
+          path: ${{github.workspace}}/bins
+      - name: Set Executable
+        run: chmod +x ./bins/*
+      - run: ${{github.workspace}}/bins/dexterous_developer_cli install-cross ${{matrix.target.target}} --macos-sdk-url ${{secrets.MAC_SDK_URL}}
+      - run: ${{github.workspace}}/bins/dexterous_developer_cli compile-libs --target ${{matrix.target.target}} --libs ${{github.workspace}}/libs
+        working-directory: testing/templates/simple_cli_test
+        env:
+          RUST_LOG: dexterous_developer_internal=trace
+      - name: Store Libs
+        uses: actions/upload-artifact@v3
+        with:
+          name: ${{matrix.target.os}}-${{matrix.builder}}-test-libs
+          path: ${{github.workspace}}/libs
+
+  cross-build-runs:
+    needs: cross-builds
+    strategy:
+      matrix:
+        builder:
+          - ubuntu-latest
+          - macos-latest
+          - windows-latest
+        target:
+          - os: ubuntu-latest
+            target: linux
+          - os: macos-latest
+            target: mac
+          - os: windows-latest
+            target: windows
+    runs-on: ${{matrix.target.os}}
+    steps:
+      - uses: msys2/setup-msys2@v2
+        if: ${{ matrix.target.os == 'windows-latest' }}
+      - run: mkdir bins
+      - name: Download CLI
+        uses: actions/download-artifact@v3
+        with:
+          name: ${{matrix.target.os}}-cli
+          path: ${{github.workspace}}/bins
+      - name: Download Tester
+        uses: actions/download-artifact@v3
+        with:
+          name: ${{matrix.target.os}}-tester
+          path: ${{github.workspace}}/bins
+      - name: Set Executable
+        run: chmod +x ./bins/*
+      - name: Download Libs
+        uses: actions/download-artifact@v3
+        with:
+          name: ${{matrix.target.os}}-${{matrix.builder}}-test-libs
+          path: ${{github.workspace}}/libs
+      - name: Run Compiled Artifact
+        run: bins/run_tests${{ matrix.target.os == 'windows-latest' && '.exe' || '' }} existing ${{github.workspace}}/libs
+        env:
+          DEXTEROUS_CLI_PATH: ${{github.workspace}}/bins/dexterous_developer_cli
+          DEXTEROUS_TESTER_PATH: ${{github.workspace}}/testing
+          RUST_LOG: dexterous_developer_internal=trace
+
+  tests:
+    needs: build-tester
+    strategy:
+      matrix:
+        os: [windows-latest, macos-latest, ubuntu-latest]
+        test: [cold, hot, edit, launcher, reloadables, remote, asset]
+    runs-on: ${{matrix.os}}
+    steps:
+      - uses: actions/checkout@v2
+      - uses: actions/cache@v2
+        with:
+          path: |
+            ~/.cargo/bin/
+            ~/.cargo/registry/index/
+            ~/.cargo/registry/cache/
+            ~/.cargo/git/db/
+            target/
+          key: ${{ runner.os }}-cargo-tests-${{ hashFiles('**/Cargo.toml') }}
+      - uses: actions-rs/toolchain@v1
+        with:
+          toolchain: nightly
+          components: rustfmt, clippy
+          override: true
+      - if: ${{ matrix.os == 'windows-latest' }}
+        name: Add Binutils
+        run: cargo install -f cargo-binutils
+      - if: ${{ matrix.os == 'windows-latest' }}
+        name: Add llvm
+        run: rustup component add llvm-tools-preview
+      - if: ${{ matrix.os == 'macos-latest' }}
+        name: Install LLVM
+        run: brew install llvm
+      - if: ${{ matrix.os == 'ubuntu-latest' }}
+        name: Dependencies
+        run: sudo apt-get update && sudo apt-get install g++ pkg-config libx11-dev libasound2-dev libudev-dev clang lld
+      - run: mkdir bins
+      - name: Download CLI
+        uses: actions/download-artifact@v3
+        with:
+          name: ${{matrix.os}}-cli
+          path: ${{github.workspace}}/bins
+      - name: Download Tester
+        uses: actions/download-artifact@v3
+        with:
+          name: ${{matrix.os}}-tester
+          path: ${{github.workspace}}/bins
+      - name: Set Executable
+        run: chmod +x ./bins/*
+      - name: Run Test - ${{matrix.test}}
+        run: bins/run_tests${{ matrix.os == 'windows-latest' && '.exe' || '' }} ${{matrix.test}}
+        env:
+          DEXTEROUS_CLI_PATH: ${{github.workspace}}/bins/dexterous_developer_cli
+          DEXTEROUS_TESTER_PATH: ${{github.workspace}}/testing
+          RUST_LOG: dexterous_developer_internal=trace
+
+  mdbook:
+    runs-on: ubuntu-20.04
+    steps:
+      - uses: actions/checkout@v2
+
+      - name: Setup mdBook
+        uses: peaceiris/actions-mdbook@v1
+        with:
+          mdbook-version: "latest"
+
+      - run: mdbook build
+
+  check-markdown-links:
+    runs-on: ubuntu-latest
+    steps:
+      - uses: actions/checkout@v2
+      - name: check dead links
+        continue-on-error: true
+        id: run1
+        uses: gaurav-nelson/github-action-markdown-link-check@9710f0fec812ce0a3b98bef4c9d842fc1f39d976
+        with:
+          use-quiet-mode: "yes"
+          use-verbose-mode: "yes"
+          config-file: ".github/linters/markdown-link-check.json"
+      - name: Sleep for 30 seconds
+        if: steps.run1.outcome=='failure'
+        run: sleep 30s
+        shell: bash
+      - name: check dead links (retry)
+        continue-on-error: true
+        id: run2
+        if: steps.run1.outcome=='failure'
+        uses: gaurav-nelson/github-action-markdown-link-check@9710f0fec812ce0a3b98bef4c9d842fc1f39d976
+        with:
+          use-quiet-mode: "yes"
+          use-verbose-mode: "yes"
+          config-file: ".github/linters/markdown-link-check.json"
+      - name: Sleep for 30 seconds
+        if: steps.run2.outcome=='failure'
+        run: sleep 30s
+        shell: bash
+      - name: check dead links (retry 2)
+        continue-on-error: true
+        id: run3
+        if: steps.run2.outcome=='failure'
+        uses: gaurav-nelson/github-action-markdown-link-check@9710f0fec812ce0a3b98bef4c9d842fc1f39d976
+        with:
+          use-quiet-mode: "yes"
+          use-verbose-mode: "yes"
+          config-file: ".github/linters/markdown-link-check.json"
+      - name: set the status
+        if: always()
+        run: |
+          if ${{ steps.run1.outcome=='success' || steps.run2.outcome=='success' || steps.run3.outcome=='success' }}; then
+              echo success
+          else
+              exit 1
+          fi
+
+  markdownlint:
+    runs-on: ubuntu-latest
+    steps:
+      - uses: actions/checkout@v2
+        with:
+          # Full git history is needed to get a proper list of changed files within `super-linter`
+          fetch-depth: 0
+      - name: Run Markdown Lint
+        uses: docker://ghcr.io/github/super-linter:slim-v4
+        env:
+          VALIDATE_ALL_CODEBASE: false
+          VALIDATE_MARKDOWN: true
+          DEFAULT_BRANCH: main