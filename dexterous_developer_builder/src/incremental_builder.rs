use cargo_metadata::Metadata;
use debounced::debounced;
use futures_util::future::join_all;
use serde::{Deserialize, Serialize};
use std::{
    collections::{HashMap, HashSet},
    env, fs,
    process::Stdio,
    sync::{
        atomic::{AtomicBool, AtomicU32},
        Arc,
    },
    time::Duration,
};
use tokio_stream::{wrappers::UnboundedReceiverStream, StreamExt};

use anyhow::bail;

use camino::{Utf8Path, Utf8PathBuf};
use dexterous_developer_types::{cargo_path_utils::dylib_path, Target, TargetBuildSettings};
use tokio::{
    io::{AsyncBufReadExt, BufReader},
    process::Command,
    sync::Mutex,
    task::JoinHandle,
};
use tracing::{debug, error, info, trace};

use crate::{
    types::{
        BuildOutputMessages, Builder, BuilderIncomingMessages, BuilderOutgoingMessages,
        HashedFileRecord,
    },
    zig_downloader::zig_path,
};

pub struct IncrementalBuilder {
    target: Target,
    settings: TargetBuildSettings,
    incoming: tokio::sync::mpsc::UnboundedSender<BuilderIncomingMessages>,
    outgoing: tokio::sync::broadcast::Sender<BuilderOutgoingMessages>,
    output: tokio::sync::broadcast::Sender<BuildOutputMessages>,
    #[allow(dead_code)]
    handle: tokio::task::JoinHandle<()>,
}

async fn build(
    target: Target,
    TargetBuildSettings {
        working_dir,
        package_or_example,
        features,
        mut manifest_path,
        additional_library_directories,
        apple_sdk_directory,
        ..
    }: TargetBuildSettings,
    previous_versions: Arc<Mutex<Vec<(String, Utf8PathBuf)>>>,
    sender: tokio::sync::broadcast::Sender<BuildOutputMessages>,
    id: u32,
) -> Result<(), anyhow::Error> {
    info!("Incremental Build {id} Started");
    let zig = zig_path().await?;
    let linker = which::which("dexterous_developer_incremental_linker")?;
    let Ok(linker) = Utf8PathBuf::from_path_buf(linker) else {
        bail!("Couldn't get linker path");
    };
    let linker = linker.canonicalize_utf8()?;
    let cc = which::which("dexterous_developer_incremental_c_compiler")?;
    let Ok(cc) = Utf8PathBuf::from_path_buf(cc) else {
        bail!("Couldn't get cc path");
    };
    let cc = cc.canonicalize_utf8()?;
    let dlltool = which::which("dexterous_developer_incremental_dlltool")?;
    let Ok(dlltool) = Utf8PathBuf::from_path_buf(dlltool) else {
        bail!("Couldn't get dlltool path");
    };
    let dlltool = dlltool.canonicalize_utf8()?;

    info!("CC {cc} LINKER {linker} ZIG {zig}");

    let (artifact_name, artifact_file_name) = {
        let mut cmd = Command::new("cargo");
        cmd.arg("metadata");
        if let Some(manifest_path) = &manifest_path {
            cmd.arg("--manifest-path").arg(manifest_path);
        }

        let output = cmd.output().await?;

        if !output.status.success() {
            bail!("Failed to get Cargo metadata");
        }
        let output: Metadata = serde_json::from_slice(&output.stdout)?;

        match &package_or_example {
            dexterous_developer_types::PackageOrExample::DefaulPackage => {
                let Some(root) = (if let Some(package) = output.root_package() {
                    find_package_target(package, target, id)
                } else if output.workspace_default_members.len() == 1 {
                    let default_member = output.workspace_default_members.first().unwrap();
                    if let Some(package) = output.packages.iter().find(|p| p.id == *default_member)
                    {
                        find_package_target(package, target, id)
                    } else {
                        None
                    }
                } else {
                    None
                }) else {
                    bail!("Can't find default package target");
                };
                root
            }
            dexterous_developer_types::PackageOrExample::Package(package) => {
                let Some(package) = output.packages.iter().find(|p| p.name == *package) else {
                    bail!("Couldn't find package");
                };
                let Some(p) = find_package_target(package, target, id) else {
                    bail!("Can't find package target");
                };
                p
            }
            dexterous_developer_types::PackageOrExample::Example(e) => {
                let Some((example_target, package)) = output
                    .packages
                    .into_iter()
                    .flat_map(|e| {
                        e.targets
                            .iter()
                            .map(|t| (t.clone(), e.clone()))
                            .collect::<Vec<_>>()
                    })
                    .find(|(t, _)| t.is_example() && t.name == *e)
                else {
                    bail!("No such example");
                };

                if manifest_path.is_none() {
                    manifest_path = Some(package.manifest_path);
                }
                let artifact_name = example_target.name.clone();
                let artifact_file_name = target.dynamic_lib_name(&format!("{artifact_name}.{id}"));
                (artifact_name, artifact_file_name)
            }
        }
    };

    info!("Artifact Name: {artifact_name} File: {artifact_file_name}");

    let incremental_run_settings = if id == 1 {
        IncrementalRunParams::InitialRun
    } else {
        let target_dir = Utf8PathBuf::from(format!("./target/hot-reload/{target}/{target}/debug"))
            .canonicalize_utf8()?;
        let deps = target_dir.join("deps");
        let examples = target_dir.join("examples");
        if !target_dir.exists() {
            std::fs::create_dir_all(&target_dir)?;
        }
        if !deps.exists() {
            std::fs::create_dir_all(&deps)?;
        }
        if !examples.exists() {
            std::fs::create_dir_all(&examples)?;
        }
        IncrementalRunParams::Patch {
            id,
            timestamp: std::time::SystemTime::now(),
            previous_versions: {
                let previous_versions = previous_versions.lock().await;
                previous_versions
                    .iter()
                    .filter_map(|(name, path)| {
                        if path.exists() {
                            Some(name.clone())
                        } else {
                            None
                        }
                    })
                    .collect()
            },
        }
    };

    info!("Incremental settings - {incremental_run_settings:?}");

    let target_dir =
        Utf8PathBuf::from(format!("./target/hot-reload/{target}"));
    
    if !target_dir.exists() {
        tokio::fs::create_dir_all(&target_dir).await?;
    }

    let target_dir = target_dir.canonicalize_utf8()?;
    let default_out = target_dir.join(format!("{target}")).join("debug");
    let deps = default_out.join("deps");
    let examples = default_out.join("examples");
    let artifact_path = default_out.join(&artifact_file_name);
    
    info!("Paths ready - {artifact_path}");

    let mut cargo = Command::new("cargo");
    if let Some(working_dir) = working_dir {
        cargo.current_dir(&working_dir);
    }

    let mut lib_directories = additional_library_directories.clone();
    lib_directories.push(default_out.clone());
    lib_directories.push(deps.clone());
    lib_directories.push(examples.clone());

    for dir in &apple_sdk_directory {
        lib_directories.push(dir.join("usr").join("lib"));
    }

    cargo
        .env_remove("LD_DEBUG")
        .env("ZIG_PATH", &zig)
<<<<<<< HEAD
        .env("CC", cc)
        .env("RANLIB", format!("{zig} ranlib"))
        .env("RC", format!("{zig} rc"))
        .env("AR", format!("{zig} ar"))
        .env("OBJCOPY", format!("{zig} objcopy"))
=======
        .env("CC", &cc)
        .env("AR", &linker)
>>>>>>> fade8aa3
        .env(
            "DEXTEROUS_DEVELOPER_LINKER_TARGET",
            target.zig_linker_target(),
        )
        .env("DEXTEROUS_DEVELOPER_PACKAGE_NAME", &artifact_name)
        .env("DEXTEROUS_DEVELOPER_OUTPUT_FILE", &artifact_path)
        .env(
            "DEXTEROUS_DEVELOPER_LIB_DIRECTORES",
            serde_json::to_string(&lib_directories)?,
        )
        .env(
            "DEXTEROUS_DEVELOPER_FRAMEWORK_DIRECTORES",
            serde_json::to_string(
                &apple_sdk_directory
                    .iter()
                    .map(|v| v.join("System/Library/Frameworks"))
                    .collect::<Vec<_>>(),
            )?,
        )
        .env(
            "DEXTEROUS_DEVELOPER_INCREMENTAL_RUN",
            serde_json::to_string(&incremental_run_settings)?,
        )
        .env("RUSTFLAGS", format!("-Cprefer-dynamic -Cdlltool={dlltool} -Clinker={linker}"))
        .env("CARGO_TARGET_DIR", target_dir)
        .arg("rustc");

    if let Some(manifest) = &manifest_path {
        cargo.arg("--manifest-path").arg(manifest.canonicalize()?);
    }

    match &package_or_example {
        dexterous_developer_types::PackageOrExample::DefaulPackage => {}
        dexterous_developer_types::PackageOrExample::Package(package) => {
            cargo.arg("--lib").arg("-p").arg(package.as_str());
        }
        dexterous_developer_types::PackageOrExample::Example(example) => {
            cargo.arg("--example").arg(example.as_str());
        }
    }

    if !features.is_empty() {
        cargo.arg("--features");
        cargo.arg(features.join(",").as_str());
    }


    cargo
        .arg("--message-format=json-render-diagnostics")
        .arg("--profile")
        .arg("dev")
        .arg("--target")
        .arg(target.to_string());

    let _ = sender.send(BuildOutputMessages::StartedBuild(id));

    info!("Ready to start build");

    let mut child = cargo
        .stdout(Stdio::piped())
        .stderr(Stdio::piped())
        .spawn()?;

    let mut succeeded = false;

    let mut artifacts = Vec::with_capacity(20);

    let Some(output) = child.stdout.take() else {
        bail!("No Std Out");
    };

    let Some(error) = child.stderr.take() else {
        bail!("No Std Err");
    };

    tokio::spawn(async move {
        let mut out_reader = BufReader::new(error).lines();
        while let Ok(Some(line)) = out_reader.next_line().await {
            println!("Compilation - {line}");
        }
    });

    let mut out_reader = BufReader::new(output).lines();

    while let Some(line) = out_reader.next_line().await? {
        trace!("Compiler Output: {line}");
        let message = serde_json::from_str(&line)?;

        match &message {
            cargo_metadata::Message::CompilerArtifact(artifact) => {
                artifacts.push(artifact.clone());
            }
            cargo_metadata::Message::BuildFinished(finished) => {
                info!("Build Finished: {finished:?}");
                succeeded = finished.success;
            }
            msg => trace!("Compiler: {msg:?}"),
        }
    }

    if !succeeded {
        error!("Build Failed");
        bail!("Failed to build");
    }

    let mut libraries = HashMap::<String, Utf8PathBuf>::with_capacity(20);
    libraries.insert(artifact_file_name.clone(), artifact_path.clone());

    let initial_libraries = libraries
        .iter()
        .map(|(name, path)| (name.clone(), path.clone()))
        .collect::<Vec<_>>();

    let mut path_var = match env::var_os("PATH") {
        Some(var) => env::split_paths(&var)
            .filter_map(|p| Utf8PathBuf::try_from(p).ok())
            .collect(),
        None => Vec::new(),
    };

    let mut dylib_paths = dylib_path();
    let mut root_dirs = vec![default_out, deps, examples];

    path_var.append(&mut dylib_paths);
    path_var.append(&mut root_dirs);
    path_var.push(
        Utf8PathBuf::from_path_buf(env::current_dir()?)
            .unwrap_or_default()
            .join("target")
            .join("hot-reload")
            .join(target.to_string())
            .join(target.to_string())
            .join("debug")
            .join("deps"),
    );

    {
        let rustup_home = home::rustup_home()?;
        let toolchains = rustup_home.join("toolchains");
        let mut dir = tokio::fs::read_dir(toolchains).await?;

        while let Ok(Some(child)) = dir.next_entry().await {
            if child.file_type().await?.is_dir() {
                let path = Utf8PathBuf::from_path_buf(child.path()).unwrap_or_default();
                path_var.push(path.join("lib"));
            }
        }
    }

    trace!("Path Var for DyLib Search: {path_var:?}");

    let dir_collections = path_var.iter().map(|dir| {
        let dir = dir.clone();
        tokio::spawn(async {
            let Ok(mut dir) = tokio::fs::read_dir(dir).await else {
                return vec![];
            };
            let mut files = vec![];

            while let Ok(Some(child)) = dir.next_entry().await {
                let Ok(file_type) = child.file_type().await else {
                    continue;
                };

                if file_type.is_file() {
                    let Ok(path) = Utf8PathBuf::from_path_buf(child.path()) else {
                        continue;
                    };

                    if let Some(name) = path.file_name() {
                        files.push((name.to_owned(), path))
                    }
                }
            }

            files
        })
    });

    let searchable_files = join_all(dir_collections)
        .await
        .iter()
        .filter_map(|result| match result {
            Ok(v) => Some(v),
            Err(_) => None,
        })
        .flatten()
        .cloned()
        .collect::<HashMap<_, _>>();

    let mut dependencies = HashMap::new();

    for (name, library) in initial_libraries.iter() {
        process_dependencies_recursive(
            &searchable_files,
            &mut libraries,
            &mut dependencies,
            name,
            library,
        )?;
    }

    let libraries = {
        libraries
            .iter()
            .map(|(library, local_path)| {
                let file = std::fs::read(local_path)?;
                let hash = blake3::hash(&file);

                Ok(HashedFileRecord {
                    name: library.clone(),
                    local_path: local_path.clone(),
                    relative_path: Utf8PathBuf::from(format!("./{library}")),
                    hash: hash.as_bytes().to_owned(),
                    dependencies: dependencies
                        .get(library.as_str())
                        .cloned()
                        .unwrap_or_default(),
                })
            })
            .collect::<anyhow::Result<Vec<_>>>()?
    };

    {
        let mut previous = previous_versions.lock().await;
        previous.push((format!("{artifact_name}.{id}"), artifact_path.clone()));
    }

    let _ = sender.send(BuildOutputMessages::EndedBuild {
        id,
        libraries,
        root_library: artifact_file_name,
    });
    info!("Build {id} Completed");
    Ok(())
}

fn find_package_target(
    package: &cargo_metadata::Package,
    target: Target,
    id: u32,
) -> Option<(String, String)> {
    let targets = &package.targets;

    let package_target = if let Some(lib) = targets.iter().find(|target| target.is_lib()) {
        lib
    } else if let Some(default_run) = &package.default_run {
        targets
            .iter()
            .find(|target| target.is_bin() && &target.name == default_run)?
    } else if let Some(first_bin) = targets.iter().find(|target| target.is_bin()) {
        first_bin
    } else {
        return None;
    };

    let artifact_name = package_target.name.clone();
    let artifact_file_name = target.dynamic_lib_name(&format!("{artifact_name}.{id}"));

    Some((artifact_name, artifact_file_name))
}

fn process_dependencies_recursive(
    searchable_files: &HashMap<String, Utf8PathBuf>,
    libraries: &mut HashMap<String, Utf8PathBuf>,
    dependencies: &mut HashMap<String, Vec<String>>,
    current_library_name: &str,
    current_library: &Utf8Path,
) -> Result<(), anyhow::Error> {
    let file = fs::read(current_library)?;
    let file = goblin::Object::parse(&file)?;

    let dependency_vec = match file {
        goblin::Object::Elf(elf) => {
            let str_table = elf.dynstrtab;
            elf.dynamic
                .map(|dynamic| {
                    dynamic
                        .get_libraries(&str_table)
                        .iter()
                        .map(|v| v.to_string())
                        .collect()
                })
                .unwrap_or_default()
        }
        goblin::Object::PE(pe) => pe
            .libraries
            .iter()
            .map(|import| import.to_string())
            .collect(),
        goblin::Object::Mach(mach) => match mach {
            goblin::mach::Mach::Fat(fat) => {
                let mut vec = HashSet::new();
                while let Some(Ok(goblin::mach::SingleArch::MachO(arch))) = fat.into_iter().next() {
                    let imports = arch.imports()?;
                    let inner = imports.iter().map(|v| v.dylib.to_string());
                    vec.extend(inner);
                }
                vec
            }
            goblin::mach::Mach::Binary(std) => {
                std.imports()?.iter().map(|v| v.dylib.to_string()).collect()
            }
        },
        _ => HashSet::default(),
    };

    for library_name in dependency_vec.iter() {
        if library_name.is_empty() {
            continue;
        }
        if libraries.contains_key(library_name) {
            continue;
        }
        let Some(library_path) = searchable_files.get(library_name) else {
            debug!("Couldn't find library with name {library_name}");
            continue;
        };
        libraries.insert(library_name.to_string(), library_path.clone());
    }
    dependencies.insert(
        current_library_name.to_string(),
        dependency_vec.into_iter().collect(),
    );
    Ok(())
}

impl IncrementalBuilder {
    pub fn new(target: Target, settings: TargetBuildSettings) -> Self {
        let (incoming, incoming_rx) = tokio::sync::mpsc::unbounded_channel();
        let (outgoing_tx, _) = tokio::sync::broadcast::channel(100);
        let (output_tx, _) = tokio::sync::broadcast::channel(100);
        let id = Arc::new(AtomicU32::new(1));
        let build_active = Arc::new(AtomicBool::new(false));
        let build_pending = Arc::new(AtomicBool::new(false));
        let previous_versions = Arc::new(Mutex::new(vec![]));

        let handle = {
            let outgoing_tx = outgoing_tx.clone();
            let output_tx = output_tx.clone();
            let settings = settings.clone();
            let id = id.clone();
            tokio::spawn(async move {
                let mut should_build = false;

                let delay = Duration::from_secs(1);

                let stream = UnboundedReceiverStream::new(incoming_rx);

                let mut debounced = debounced(stream, delay);

                while let Some(recv) = debounced.next().await {
                    match recv {
                        BuilderIncomingMessages::RequestBuild => {
                            should_build = true;
                            trigger_build(
                                &build_active,
                                &build_pending,
                                &id,
                                &outgoing_tx,
                                target,
                                &settings,
                                &output_tx,
                                &previous_versions,
                            );
                        }
                        BuilderIncomingMessages::CodeChanged => {
                            trace!("Code Changed");
                            if should_build {
                                trigger_build(
                                    &build_active,
                                    &build_pending,
                                    &id,
                                    &outgoing_tx,
                                    target,
                                    &settings,
                                    &output_tx,
                                    &previous_versions,
                                );
                            }
                        }
                        BuilderIncomingMessages::AssetChanged(asset) => {
                            trace!("Builder Received Asset Change - {asset:?}");
                            let _ = output_tx.send(BuildOutputMessages::AssetUpdated(asset));
                        }
                    }
                }
            })
        };

        Self {
            settings,
            target,
            incoming,
            outgoing: outgoing_tx,
            output: output_tx,
            handle,
        }
    }
}

fn trigger_build(
    build_active: &Arc<AtomicBool>,
    build_pending: &Arc<AtomicBool>,
    id: &Arc<AtomicU32>,
    outgoing_tx: &tokio::sync::broadcast::Sender<BuilderOutgoingMessages>,
    target: Target,
    settings: &TargetBuildSettings,
    output_tx: &tokio::sync::broadcast::Sender<BuildOutputMessages>,
    previous_versions: &Arc<Mutex<Vec<(String, Utf8PathBuf)>>>,
) {
    trace!("Triggering Build");
    let previous = build_active.swap(true, std::sync::atomic::Ordering::SeqCst);
    if previous {
        build_pending.store(true, std::sync::atomic::Ordering::SeqCst);
    } else {
        let id = id.fetch_add(1, std::sync::atomic::Ordering::SeqCst);
        let _ = outgoing_tx.send(BuilderOutgoingMessages::BuildStarted);
        let output_tx = output_tx.clone();
        let settings = settings.clone();
        let build_pending = build_pending.clone();
        let build_active = build_active.clone();
        let previous_versions = previous_versions.clone();
        #[allow(clippy::let_underscore_future)]
        let _: JoinHandle<anyhow::Result<()>> = tokio::spawn(async move {
            build(
                target,
                settings.clone(),
                previous_versions.clone(),
                output_tx.clone(),
                id,
            )
            .await.map_err(|e| {
                error!("Build Error - {id} {target} - {e}");
                e
            })?;

            loop {
                let pending = build_pending.swap(false, std::sync::atomic::Ordering::SeqCst);
                if pending {
                    build(
                        target,
                        settings.clone(),
                        previous_versions.clone(),
                        output_tx.clone(),
                        id,
                    )
                    .await.map_err(|e| {
                        error!("Build Error - {id} {target} - {e}");
                        e
                    })?;
                } else {
                    break;
                }
            }
            build_active.swap(false, std::sync::atomic::Ordering::SeqCst);
            Ok(())
        });
    }
}

impl Builder for IncrementalBuilder {
    fn target(&self) -> Target {
        self.target
    }

    fn incoming_channel(
        &self,
    ) -> tokio::sync::mpsc::UnboundedSender<crate::types::BuilderIncomingMessages> {
        self.incoming.clone()
    }

    fn outgoing_channel(
        &self,
    ) -> (
        tokio::sync::broadcast::Receiver<crate::types::BuilderOutgoingMessages>,
        tokio::sync::broadcast::Receiver<crate::types::BuildOutputMessages>,
    ) {
        (self.outgoing.subscribe(), self.output.subscribe())
    }

    fn root_lib_name(&self) -> Option<String> {
        None
    }

    fn get_code_subscriptions(&self) -> Vec<camino::Utf8PathBuf> {
        self.settings.code_watch_folders.clone()
    }

    fn get_asset_subscriptions(&self) -> Vec<camino::Utf8PathBuf> {
        self.settings.asset_folders.clone()
    }

    fn builder_type(&self) -> dexterous_developer_types::BuilderTypes {
        dexterous_developer_types::BuilderTypes::Incremental
    }
}

#[derive(Clone, Serialize, Deserialize, Debug)]
pub enum IncrementalRunParams {
    InitialRun,
    Patch {
        id: u32,
        timestamp: std::time::SystemTime,
        previous_versions: Vec<String>,
    },
}

#[cfg(test)]
mod test {
    use std::time::Duration;

    use super::*;
    use dexterous_developer_types::PackageOrExample;
    use test_temp_dir::*;
    use tokio::io::AsyncWriteExt;
    use tokio::process::Command;
    use tokio::time::timeout;

    #[tokio::test]
    async fn can_build_a_package() {
        let dir = test_temp_dir!();
        let dir_path = dir.as_path_untracked().to_path_buf();
        let cargo = dir_path.join("Cargo.toml");

        let _ = Command::new("cargo")
            .current_dir(&dir_path)
            .arg("init")
            .arg("--name=test_lib")
            .arg("--vcs=none")
            .arg("--lib")
            .output()
            .await
            .expect("Failed to create test project");

        {
            let mut file = tokio::fs::File::options()
                .append(true)
                .open(&cargo)
                .await
                .expect("Couldn't open cargo toml");
            file.write_all(
                r#"[lib]
            crate-type = ["rlib", "dylib"]"#
                    .as_bytes(),
            )
            .await
            .expect("Couldn't write to cargo toml");
            file.sync_all()
                .await
                .expect("Couldn't flush write to cargo toml");
        }

        let target = Target::current().expect("Couldn't determine current target");

        let build = IncrementalBuilder::new(
            target,
            TargetBuildSettings {
                package_or_example: PackageOrExample::Package("test_lib".to_string()),
                working_dir: Utf8PathBuf::from_path_buf(dir_path).ok(),
                code_watch_folders: vec![Utf8PathBuf::from_path_buf(
                    dir.as_path_untracked().join("src"),
                )
                .unwrap()],
                ..Default::default()
            },
        );

        let (mut builder_messages, mut build_messages) = build.outgoing_channel();

        build
            .incoming
            .send(BuilderIncomingMessages::RequestBuild)
            .expect("Failed to request build");

        let msg = timeout(Duration::from_secs(10), builder_messages.recv())
            .await
            .expect("Didn't recieve watcher message on time")
            .expect("Didn't recieve watcher message");

        assert!(matches!(msg, BuilderOutgoingMessages::BuildStarted));

        let mut started = false;
        let mut ended = false;
        let mut root_lib_confirmed = false;
        let mut library_update_received = false;

        let mut messages = Vec::new();

        if let Err(e) = timeout(Duration::from_secs(10), async {
            loop {
                let msg = build_messages
                    .recv()
                    .await
                    .expect("Couldn't get build message");
                messages.push(msg.clone());
                match msg {
                    BuildOutputMessages::StartedBuild(id) => {
                        if started {
                            panic!("Started more than once");
                        }
                        assert_eq!(id, 1);
                        started = true;
                    }
                    BuildOutputMessages::EndedBuild {
                        id,
                        libraries,
                        root_library,
                    } => {
                        assert_eq!(id, 1);
                        ended = true;
                        assert_eq!(root_library, target.dynamic_lib_name("test_lib"));
                        root_lib_confirmed = true;
                        for HashedFileRecord {
                            local_path,
                            dependencies,
                            name,
                            ..
                        } in libraries.into_iter()
                        {
                            assert!(local_path.exists());
                            if name == target.dynamic_lib_name("test_lib") {
                                assert!(dependencies.len() == 1, "Dependencies: {dependencies:?}");
                                library_update_received = true;
                            }
                        }
                        break;
                    }
                    BuildOutputMessages::AssetUpdated(_) => {}
                    BuildOutputMessages::KeepAlive => {}
                }
            }
        })
        .await
        {
            panic!("Failed - {e:?}\n{messages:?}");
        }

        assert!(started);
        assert!(ended);
        assert!(root_lib_confirmed);
        assert!(library_update_received);
    }
}<|MERGE_RESOLUTION|>--- conflicted
+++ resolved
@@ -217,16 +217,11 @@
     cargo
         .env_remove("LD_DEBUG")
         .env("ZIG_PATH", &zig)
-<<<<<<< HEAD
-        .env("CC", cc)
+        .env("CC", &cc)
         .env("RANLIB", format!("{zig} ranlib"))
         .env("RC", format!("{zig} rc"))
         .env("AR", format!("{zig} ar"))
         .env("OBJCOPY", format!("{zig} objcopy"))
-=======
-        .env("CC", &cc)
-        .env("AR", &linker)
->>>>>>> fade8aa3
         .env(
             "DEXTEROUS_DEVELOPER_LINKER_TARGET",
             target.zig_linker_target(),
