--- conflicted
+++ resolved
@@ -197,13 +197,9 @@
 
     cargo
         .env_remove("LD_DEBUG")
-<<<<<<< HEAD
+        .env("ZIG_PATH", &zig)
         .env("CC", &cc)
         .env("AR", &linker)
-=======
-        .env("ZIG_PATH", &zig)
-        .env("CC", cc)
->>>>>>> 9bfa9fdc
         .env(
             "DEXTEROUS_DEVELOPER_LINKER_TARGET",
             target.zig_linker_target(),
