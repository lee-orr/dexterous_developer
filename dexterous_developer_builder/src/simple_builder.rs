--- conflicted
+++ resolved
@@ -14,11 +14,7 @@
     io::{AsyncBufReadExt, BufReader},
     process::Command,
 };
-<<<<<<< HEAD
-use tracing::{error, info};
-=======
 use tracing::{debug, error, info, trace};
->>>>>>> 08edecc4
 
 use crate::types::{
     BuildOutputMessages, Builder, BuilderIncomingMessages, BuilderOutgoingMessages,
@@ -99,22 +95,14 @@
     tokio::spawn(async move {
         let mut out_reader = BufReader::new(error).lines();
         while let Ok(Some(line)) = out_reader.next_line().await {
-<<<<<<< HEAD
-            error!("Compilation Error - {line}");
-=======
             trace!("Compilation - {line}");
->>>>>>> 08edecc4
         }
     });
 
     let mut out_reader = BufReader::new(output).lines();
 
     while let Some(line) = out_reader.next_line().await? {
-<<<<<<< HEAD
-        info!("Compiler Output: {line}");
-=======
         trace!("Compiler Output: {line}");
->>>>>>> 08edecc4
         let message = serde_json::from_str(&line)?;
 
         match &message {
