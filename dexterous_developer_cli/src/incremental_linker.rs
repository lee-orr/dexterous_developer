--- conflicted
+++ resolved
@@ -319,9 +319,7 @@
     };
 
     if target.contains("windows") {
-<<<<<<< HEAD
         let lib_common = zig_dir.join("lib").join("libc").join("mingw").join("lib-common");
-=======
 
         let synchronization_def = zig_dir.join("synchronization.def");
         if !synchronization_def.is_file() {
@@ -331,8 +329,6 @@
             tokio::fs::copy(api_ms_win_core_synch_l1_2_0_def, synchronization_def).await.ok();
         }
 
-        let lib_common = zig_dir.join("libc").join("mingw").join("lib-common");
->>>>>>> 4b8a21ac
         args.push("-L".to_string());
         args.push(lib_common.to_string());
     }
