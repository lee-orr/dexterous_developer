--- conflicted
+++ resolved
@@ -1,13 +1,3 @@
-<<<<<<< HEAD
-=======
-mod cross;
-mod existing;
-mod paths;
-mod remote;
-mod serve;
-mod temporary_manifest;
-
->>>>>>> 38249789
 use std::path::PathBuf;
 
 use clap::{Parser, Subcommand};
@@ -16,17 +6,13 @@
 use url::Url;
 
 use dexterous_developer_cli::{
-    cross,
-    cross::{check_cross_requirements_installed, AppleSDKPath},
+    cross::AppleSDKPath,
+    cross::{self, check_cross_requirements_installed},
     existing::load_existing_directory,
-    generate_temporary_lib, paths,
-    paths::CliPaths,
-<<<<<<< HEAD
+    paths::{self, CliPaths},
     remote::connect_to_remote,
     serve::run_server,
-=======
     temporary_manifest::setup_temporary_manifest,
->>>>>>> 38249789
 };
 
 #[derive(Parser, Debug)]
