--- conflicted
+++ resolved
@@ -1,13 +1,9 @@
-<<<<<<< HEAD
-=======
 mod cross;
 mod existing;
 mod generate_temporary_lib;
 mod paths;
 mod remote;
 mod serve;
-
->>>>>>> 02c05c57
 use std::path::PathBuf;
 
 use clap::{Parser, Subcommand};
