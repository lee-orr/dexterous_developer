use super::ReloadableAppContents;
use bevy::{app::PluginGroupBuilder, ecs::schedule::ScheduleLabel, prelude::*};
use serde::{de::DeserializeOwned, Serialize};
pub trait ReplacableResource: Resource + Serialize + DeserializeOwned + Default {
    fn get_type_name() -> &'static str;
}

pub trait CustomReplacableResource: Resource + Default {
    fn get_type_name() -> &'static str;

    fn to_vec(&self) -> anyhow::Result<Vec<u8>>;

    fn from_slice(val: &[u8]) -> anyhow::Result<Self>;
}

impl<T: ReplacableResource> CustomReplacableResource for T {
    fn get_type_name() -> &'static str {
        T::get_type_name()
    }

    fn to_vec(&self) -> anyhow::Result<Vec<u8>> {
        Ok(rmp_serde::to_vec(self)?)
    }

    fn from_slice(val: &[u8]) -> anyhow::Result<Self> {
        Ok(rmp_serde::from_slice(val)?)
    }
}

pub trait ReplacableComponent: Component + Serialize + DeserializeOwned + Default {
    fn get_type_name() -> &'static str;
}
pub trait ReplacableEvent: Event + Serialize + DeserializeOwned + Default {
    fn get_type_name() -> &'static str;
}

pub trait ReplacableState: States + Serialize + DeserializeOwned {
    fn get_type_name() -> &'static str;
    fn get_next_type_name() -> &'static str;
}

impl<S: ReplacableState> CustomReplacableResource for State<S> {
    fn get_type_name() -> &'static str {
        S::get_type_name()
    }

    fn to_vec(&self) -> anyhow::Result<Vec<u8>> {
        Ok(rmp_serde::to_vec(self.get())?)
    }

    fn from_slice(val: &[u8]) -> anyhow::Result<Self> {
        let val = rmp_serde::from_slice(val)?;
        Ok(Self::new(val))
    }
}

impl<S: ReplacableState> CustomReplacableResource for NextState<S> {
    fn get_type_name() -> &'static str {
        S::get_next_type_name()
    }

    fn to_vec(&self) -> anyhow::Result<Vec<u8>> {
        Ok(rmp_serde::to_vec(&self.0)?)
    }

    fn from_slice(val: &[u8]) -> anyhow::Result<Self> {
        let val = rmp_serde::from_slice(val)?;
        Ok(Self(val))
    }
}

pub(crate) mod private {
    pub trait ReloadableAppSealed {}
}

pub trait ReloadableApp: private::ReloadableAppSealed {
    fn add_systems<M, L: ScheduleLabel + Eq + ::std::hash::Hash + Clone>(
        &mut self,
        schedule: L,
        systems: impl IntoSystemConfigs<M>,
    ) -> &mut Self;

    fn insert_replacable_resource<R: CustomReplacableResource>(&mut self) -> &mut Self;
    fn reset_resource<R: Resource + Default>(&mut self) -> &mut Self;
    fn reset_resource_to_value<R: Resource + Clone>(&mut self, value: R) -> &mut Self;
    fn register_replacable_component<C: ReplacableComponent>(&mut self) -> &mut Self;
    fn clear_marked_on_reload<C: Component>(&mut self) -> &mut Self;
    fn reset_setup<C: Component, M>(&mut self, systems: impl IntoSystemConfigs<M>) -> &mut Self;
    fn reset_setup_in_state<C: Component, S: States, M>(
        &mut self,
        state: S,
        systems: impl IntoSystemConfigs<M>,
    ) -> &mut Self;
<<<<<<< HEAD
    fn add_event<T: ReplacableEvent>(&mut self) -> &mut Self;
=======
    fn add_state<S: ReplacableState>(&mut self) -> &mut Self;
>>>>>>> 814f8376
}

pub trait ReloadableSetup {
    fn setup_function_name() -> &'static str;
    fn default_function(app: &mut ReloadableAppContents);
}

pub trait ReloadableElementsSetup {
    fn setup_reloadable_elements<T: ReloadableSetup>(&mut self) -> &mut Self;
}

pub fn clear_marked_system<C: Component>(mut commands: Commands, q: Query<Entity, With<C>>) {
    for entity in q.iter() {
        commands.entity(entity).despawn_recursive();
    }
}
pub fn get_default_plugins() -> PluginGroupBuilder {
    DefaultPlugins.build()
}

pub fn get_minimal_plugins() -> PluginGroupBuilder {
    MinimalPlugins.build()
}

pub trait InitializablePlugins: PluginGroup {
    fn generate_reloadable_initializer() -> PluginGroupBuilder;
}

impl InitializablePlugins for DefaultPlugins {
    fn generate_reloadable_initializer() -> PluginGroupBuilder {
        get_default_plugins()
    }
}
impl InitializablePlugins for MinimalPlugins {
    fn generate_reloadable_initializer() -> PluginGroupBuilder {
        get_minimal_plugins()
    }
}

pub struct InitialPluginsEmpty;

impl InitialPlugins for InitialPluginsEmpty {
    fn initialize<T: InitializablePlugins>(self) -> PluginGroupBuilder {
        T::generate_reloadable_initializer()
    }
}

impl<P: Plugin> InitialPlugins for P {
    fn initialize<T: InitializablePlugins>(self) -> PluginGroupBuilder {
        T::generate_reloadable_initializer().add(self)
    }
}

pub trait InitialPlugins {
    fn initialize<T: InitializablePlugins>(self) -> PluginGroupBuilder;
}

/// These are dynamically adjustable settings for reloading. Ignored when not hot reloading.
#[derive(Resource, Clone, Debug)]
pub struct ReloadSettings {
    /// Toggles whether the last update time is displayed in the window title. Only applicable when reload_mode is not "Full".
    pub display_update_time: bool,
    /// Sets the reload mode
    pub reload_mode: ReloadMode,
    /// Sets a key for manually triggering a reload cycle. Depending on the reload mode, it will re-set the schedules, serialize/deserialize reloadables, and re run any cleanup or setup functions.
    pub manual_reload: Option<KeyCode>,
    /// Sets a key to manually cycle between reload modes in order - Full, System and Setup, System Only
    pub toggle_reload_mode: Option<KeyCode>,
    /// Enable the capacity to cycle between reloading different reloadable element functions.
    pub reloadable_element_policy: ReloadableElementPolicy,
    /// The current selected reloadable element
    pub reloadable_element_selection: Option<&'static str>,
}

impl Default for ReloadSettings {
    fn default() -> Self {
        Self {
            display_update_time: true,
            manual_reload: Some(KeyCode::F2),
            toggle_reload_mode: Some(KeyCode::F1),
            reload_mode: ReloadMode::Full,
            reloadable_element_policy: ReloadableElementPolicy::OneOfAll(KeyCode::F3),
            reloadable_element_selection: None,
        }
    }
}

/// These are the different modes for hot-reloading
#[derive(Clone, Debug, Default, PartialEq, Eq)]
pub enum ReloadableElementPolicy {
    /// Reloads All Reloadable Elements
    #[default]
    All,
    /// Allows cycling among all the available reloadable elements using the provided key
    OneOfAll(KeyCode),
    /// Allows cycling among a limited set of the reloadable elements using the provided key
    OneOfList(KeyCode, Vec<&'static str>),
}

/// These are the different modes for hot-reloading
#[derive(Clone, Copy, Debug, Default, PartialEq, Eq)]
pub enum ReloadMode {
    /// This reloads systems/schedules, serializes/deserializes reloadable resources and components, and runs cleanup & setup functions.
    #[default]
    Full,
    /// This reloads systems/schedules and runs cleanup and setup functions, but does not serialize/deserialize resources or components.
    SystemAndSetup,
    /// This only reloads systems and schedules, and does not run any cleanup or setup functions.
    SystemOnly,
}

impl ReloadMode {
    pub fn should_serialize(&self) -> bool {
        *self == Self::Full
    }

    pub fn should_run_setups(&self) -> bool {
        *self == Self::Full || *self == Self::SystemAndSetup
    }
}
<|MERGE_RESOLUTION|>--- conflicted
+++ resolved
@@ -1,218 +1,215 @@
-use super::ReloadableAppContents;
-use bevy::{app::PluginGroupBuilder, ecs::schedule::ScheduleLabel, prelude::*};
-use serde::{de::DeserializeOwned, Serialize};
-pub trait ReplacableResource: Resource + Serialize + DeserializeOwned + Default {
-    fn get_type_name() -> &'static str;
-}
-
-pub trait CustomReplacableResource: Resource + Default {
-    fn get_type_name() -> &'static str;
-
-    fn to_vec(&self) -> anyhow::Result<Vec<u8>>;
-
-    fn from_slice(val: &[u8]) -> anyhow::Result<Self>;
-}
-
-impl<T: ReplacableResource> CustomReplacableResource for T {
-    fn get_type_name() -> &'static str {
-        T::get_type_name()
-    }
-
-    fn to_vec(&self) -> anyhow::Result<Vec<u8>> {
-        Ok(rmp_serde::to_vec(self)?)
-    }
-
-    fn from_slice(val: &[u8]) -> anyhow::Result<Self> {
-        Ok(rmp_serde::from_slice(val)?)
-    }
-}
-
-pub trait ReplacableComponent: Component + Serialize + DeserializeOwned + Default {
-    fn get_type_name() -> &'static str;
-}
-pub trait ReplacableEvent: Event + Serialize + DeserializeOwned + Default {
-    fn get_type_name() -> &'static str;
-}
-
-pub trait ReplacableState: States + Serialize + DeserializeOwned {
-    fn get_type_name() -> &'static str;
-    fn get_next_type_name() -> &'static str;
-}
-
-impl<S: ReplacableState> CustomReplacableResource for State<S> {
-    fn get_type_name() -> &'static str {
-        S::get_type_name()
-    }
-
-    fn to_vec(&self) -> anyhow::Result<Vec<u8>> {
-        Ok(rmp_serde::to_vec(self.get())?)
-    }
-
-    fn from_slice(val: &[u8]) -> anyhow::Result<Self> {
-        let val = rmp_serde::from_slice(val)?;
-        Ok(Self::new(val))
-    }
-}
-
-impl<S: ReplacableState> CustomReplacableResource for NextState<S> {
-    fn get_type_name() -> &'static str {
-        S::get_next_type_name()
-    }
-
-    fn to_vec(&self) -> anyhow::Result<Vec<u8>> {
-        Ok(rmp_serde::to_vec(&self.0)?)
-    }
-
-    fn from_slice(val: &[u8]) -> anyhow::Result<Self> {
-        let val = rmp_serde::from_slice(val)?;
-        Ok(Self(val))
-    }
-}
-
-pub(crate) mod private {
-    pub trait ReloadableAppSealed {}
-}
-
-pub trait ReloadableApp: private::ReloadableAppSealed {
-    fn add_systems<M, L: ScheduleLabel + Eq + ::std::hash::Hash + Clone>(
-        &mut self,
-        schedule: L,
-        systems: impl IntoSystemConfigs<M>,
-    ) -> &mut Self;
-
-    fn insert_replacable_resource<R: CustomReplacableResource>(&mut self) -> &mut Self;
-    fn reset_resource<R: Resource + Default>(&mut self) -> &mut Self;
-    fn reset_resource_to_value<R: Resource + Clone>(&mut self, value: R) -> &mut Self;
-    fn register_replacable_component<C: ReplacableComponent>(&mut self) -> &mut Self;
-    fn clear_marked_on_reload<C: Component>(&mut self) -> &mut Self;
-    fn reset_setup<C: Component, M>(&mut self, systems: impl IntoSystemConfigs<M>) -> &mut Self;
-    fn reset_setup_in_state<C: Component, S: States, M>(
-        &mut self,
-        state: S,
-        systems: impl IntoSystemConfigs<M>,
-    ) -> &mut Self;
-<<<<<<< HEAD
-    fn add_event<T: ReplacableEvent>(&mut self) -> &mut Self;
-=======
-    fn add_state<S: ReplacableState>(&mut self) -> &mut Self;
->>>>>>> 814f8376
-}
-
-pub trait ReloadableSetup {
-    fn setup_function_name() -> &'static str;
-    fn default_function(app: &mut ReloadableAppContents);
-}
-
-pub trait ReloadableElementsSetup {
-    fn setup_reloadable_elements<T: ReloadableSetup>(&mut self) -> &mut Self;
-}
-
-pub fn clear_marked_system<C: Component>(mut commands: Commands, q: Query<Entity, With<C>>) {
-    for entity in q.iter() {
-        commands.entity(entity).despawn_recursive();
-    }
-}
-pub fn get_default_plugins() -> PluginGroupBuilder {
-    DefaultPlugins.build()
-}
-
-pub fn get_minimal_plugins() -> PluginGroupBuilder {
-    MinimalPlugins.build()
-}
-
-pub trait InitializablePlugins: PluginGroup {
-    fn generate_reloadable_initializer() -> PluginGroupBuilder;
-}
-
-impl InitializablePlugins for DefaultPlugins {
-    fn generate_reloadable_initializer() -> PluginGroupBuilder {
-        get_default_plugins()
-    }
-}
-impl InitializablePlugins for MinimalPlugins {
-    fn generate_reloadable_initializer() -> PluginGroupBuilder {
-        get_minimal_plugins()
-    }
-}
-
-pub struct InitialPluginsEmpty;
-
-impl InitialPlugins for InitialPluginsEmpty {
-    fn initialize<T: InitializablePlugins>(self) -> PluginGroupBuilder {
-        T::generate_reloadable_initializer()
-    }
-}
-
-impl<P: Plugin> InitialPlugins for P {
-    fn initialize<T: InitializablePlugins>(self) -> PluginGroupBuilder {
-        T::generate_reloadable_initializer().add(self)
-    }
-}
-
-pub trait InitialPlugins {
-    fn initialize<T: InitializablePlugins>(self) -> PluginGroupBuilder;
-}
-
-/// These are dynamically adjustable settings for reloading. Ignored when not hot reloading.
-#[derive(Resource, Clone, Debug)]
-pub struct ReloadSettings {
-    /// Toggles whether the last update time is displayed in the window title. Only applicable when reload_mode is not "Full".
-    pub display_update_time: bool,
-    /// Sets the reload mode
-    pub reload_mode: ReloadMode,
-    /// Sets a key for manually triggering a reload cycle. Depending on the reload mode, it will re-set the schedules, serialize/deserialize reloadables, and re run any cleanup or setup functions.
-    pub manual_reload: Option<KeyCode>,
-    /// Sets a key to manually cycle between reload modes in order - Full, System and Setup, System Only
-    pub toggle_reload_mode: Option<KeyCode>,
-    /// Enable the capacity to cycle between reloading different reloadable element functions.
-    pub reloadable_element_policy: ReloadableElementPolicy,
-    /// The current selected reloadable element
-    pub reloadable_element_selection: Option<&'static str>,
-}
-
-impl Default for ReloadSettings {
-    fn default() -> Self {
-        Self {
-            display_update_time: true,
-            manual_reload: Some(KeyCode::F2),
-            toggle_reload_mode: Some(KeyCode::F1),
-            reload_mode: ReloadMode::Full,
-            reloadable_element_policy: ReloadableElementPolicy::OneOfAll(KeyCode::F3),
-            reloadable_element_selection: None,
-        }
-    }
-}
-
-/// These are the different modes for hot-reloading
-#[derive(Clone, Debug, Default, PartialEq, Eq)]
-pub enum ReloadableElementPolicy {
-    /// Reloads All Reloadable Elements
-    #[default]
-    All,
-    /// Allows cycling among all the available reloadable elements using the provided key
-    OneOfAll(KeyCode),
-    /// Allows cycling among a limited set of the reloadable elements using the provided key
-    OneOfList(KeyCode, Vec<&'static str>),
-}
-
-/// These are the different modes for hot-reloading
-#[derive(Clone, Copy, Debug, Default, PartialEq, Eq)]
-pub enum ReloadMode {
-    /// This reloads systems/schedules, serializes/deserializes reloadable resources and components, and runs cleanup & setup functions.
-    #[default]
-    Full,
-    /// This reloads systems/schedules and runs cleanup and setup functions, but does not serialize/deserialize resources or components.
-    SystemAndSetup,
-    /// This only reloads systems and schedules, and does not run any cleanup or setup functions.
-    SystemOnly,
-}
-
-impl ReloadMode {
-    pub fn should_serialize(&self) -> bool {
-        *self == Self::Full
-    }
-
-    pub fn should_run_setups(&self) -> bool {
-        *self == Self::Full || *self == Self::SystemAndSetup
-    }
-}
+use super::ReloadableAppContents;
+use bevy::{app::PluginGroupBuilder, ecs::schedule::ScheduleLabel, prelude::*};
+use serde::{de::DeserializeOwned, Serialize};
+pub trait ReplacableResource: Resource + Serialize + DeserializeOwned + Default {
+    fn get_type_name() -> &'static str;
+}
+
+pub trait CustomReplacableResource: Resource + Default {
+    fn get_type_name() -> &'static str;
+
+    fn to_vec(&self) -> anyhow::Result<Vec<u8>>;
+
+    fn from_slice(val: &[u8]) -> anyhow::Result<Self>;
+}
+
+impl<T: ReplacableResource> CustomReplacableResource for T {
+    fn get_type_name() -> &'static str {
+        T::get_type_name()
+    }
+
+    fn to_vec(&self) -> anyhow::Result<Vec<u8>> {
+        Ok(rmp_serde::to_vec(self)?)
+    }
+
+    fn from_slice(val: &[u8]) -> anyhow::Result<Self> {
+        Ok(rmp_serde::from_slice(val)?)
+    }
+}
+
+pub trait ReplacableComponent: Component + Serialize + DeserializeOwned + Default {
+    fn get_type_name() -> &'static str;
+}
+pub trait ReplacableEvent: Event + Serialize + DeserializeOwned + Default {
+    fn get_type_name() -> &'static str;
+}
+
+pub trait ReplacableState: States + Serialize + DeserializeOwned {
+    fn get_type_name() -> &'static str;
+    fn get_next_type_name() -> &'static str;
+}
+
+impl<S: ReplacableState> CustomReplacableResource for State<S> {
+    fn get_type_name() -> &'static str {
+        S::get_type_name()
+    }
+
+    fn to_vec(&self) -> anyhow::Result<Vec<u8>> {
+        Ok(rmp_serde::to_vec(self.get())?)
+    }
+
+    fn from_slice(val: &[u8]) -> anyhow::Result<Self> {
+        let val = rmp_serde::from_slice(val)?;
+        Ok(Self::new(val))
+    }
+}
+
+impl<S: ReplacableState> CustomReplacableResource for NextState<S> {
+    fn get_type_name() -> &'static str {
+        S::get_next_type_name()
+    }
+
+    fn to_vec(&self) -> anyhow::Result<Vec<u8>> {
+        Ok(rmp_serde::to_vec(&self.0)?)
+    }
+
+    fn from_slice(val: &[u8]) -> anyhow::Result<Self> {
+        let val = rmp_serde::from_slice(val)?;
+        Ok(Self(val))
+    }
+}
+
+pub(crate) mod private {
+    pub trait ReloadableAppSealed {}
+}
+
+pub trait ReloadableApp: private::ReloadableAppSealed {
+    fn add_systems<M, L: ScheduleLabel + Eq + ::std::hash::Hash + Clone>(
+        &mut self,
+        schedule: L,
+        systems: impl IntoSystemConfigs<M>,
+    ) -> &mut Self;
+
+    fn insert_replacable_resource<R: CustomReplacableResource>(&mut self) -> &mut Self;
+    fn reset_resource<R: Resource + Default>(&mut self) -> &mut Self;
+    fn reset_resource_to_value<R: Resource + Clone>(&mut self, value: R) -> &mut Self;
+    fn register_replacable_component<C: ReplacableComponent>(&mut self) -> &mut Self;
+    fn clear_marked_on_reload<C: Component>(&mut self) -> &mut Self;
+    fn reset_setup<C: Component, M>(&mut self, systems: impl IntoSystemConfigs<M>) -> &mut Self;
+    fn reset_setup_in_state<C: Component, S: States, M>(
+        &mut self,
+        state: S,
+        systems: impl IntoSystemConfigs<M>,
+    ) -> &mut Self;
+    fn add_event<T: ReplacableEvent>(&mut self) -> &mut Self;
+    fn add_state<S: ReplacableState>(&mut self) -> &mut Self;
+}
+
+pub trait ReloadableSetup {
+    fn setup_function_name() -> &'static str;
+    fn default_function(app: &mut ReloadableAppContents);
+}
+
+pub trait ReloadableElementsSetup {
+    fn setup_reloadable_elements<T: ReloadableSetup>(&mut self) -> &mut Self;
+}
+
+pub fn clear_marked_system<C: Component>(mut commands: Commands, q: Query<Entity, With<C>>) {
+    for entity in q.iter() {
+        commands.entity(entity).despawn_recursive();
+    }
+}
+pub fn get_default_plugins() -> PluginGroupBuilder {
+    DefaultPlugins.build()
+}
+
+pub fn get_minimal_plugins() -> PluginGroupBuilder {
+    MinimalPlugins.build()
+}
+
+pub trait InitializablePlugins: PluginGroup {
+    fn generate_reloadable_initializer() -> PluginGroupBuilder;
+}
+
+impl InitializablePlugins for DefaultPlugins {
+    fn generate_reloadable_initializer() -> PluginGroupBuilder {
+        get_default_plugins()
+    }
+}
+impl InitializablePlugins for MinimalPlugins {
+    fn generate_reloadable_initializer() -> PluginGroupBuilder {
+        get_minimal_plugins()
+    }
+}
+
+pub struct InitialPluginsEmpty;
+
+impl InitialPlugins for InitialPluginsEmpty {
+    fn initialize<T: InitializablePlugins>(self) -> PluginGroupBuilder {
+        T::generate_reloadable_initializer()
+    }
+}
+
+impl<P: Plugin> InitialPlugins for P {
+    fn initialize<T: InitializablePlugins>(self) -> PluginGroupBuilder {
+        T::generate_reloadable_initializer().add(self)
+    }
+}
+
+pub trait InitialPlugins {
+    fn initialize<T: InitializablePlugins>(self) -> PluginGroupBuilder;
+}
+
+/// These are dynamically adjustable settings for reloading. Ignored when not hot reloading.
+#[derive(Resource, Clone, Debug)]
+pub struct ReloadSettings {
+    /// Toggles whether the last update time is displayed in the window title. Only applicable when reload_mode is not "Full".
+    pub display_update_time: bool,
+    /// Sets the reload mode
+    pub reload_mode: ReloadMode,
+    /// Sets a key for manually triggering a reload cycle. Depending on the reload mode, it will re-set the schedules, serialize/deserialize reloadables, and re run any cleanup or setup functions.
+    pub manual_reload: Option<KeyCode>,
+    /// Sets a key to manually cycle between reload modes in order - Full, System and Setup, System Only
+    pub toggle_reload_mode: Option<KeyCode>,
+    /// Enable the capacity to cycle between reloading different reloadable element functions.
+    pub reloadable_element_policy: ReloadableElementPolicy,
+    /// The current selected reloadable element
+    pub reloadable_element_selection: Option<&'static str>,
+}
+
+impl Default for ReloadSettings {
+    fn default() -> Self {
+        Self {
+            display_update_time: true,
+            manual_reload: Some(KeyCode::F2),
+            toggle_reload_mode: Some(KeyCode::F1),
+            reload_mode: ReloadMode::Full,
+            reloadable_element_policy: ReloadableElementPolicy::OneOfAll(KeyCode::F3),
+            reloadable_element_selection: None,
+        }
+    }
+}
+
+/// These are the different modes for hot-reloading
+#[derive(Clone, Debug, Default, PartialEq, Eq)]
+pub enum ReloadableElementPolicy {
+    /// Reloads All Reloadable Elements
+    #[default]
+    All,
+    /// Allows cycling among all the available reloadable elements using the provided key
+    OneOfAll(KeyCode),
+    /// Allows cycling among a limited set of the reloadable elements using the provided key
+    OneOfList(KeyCode, Vec<&'static str>),
+}
+
+/// These are the different modes for hot-reloading
+#[derive(Clone, Copy, Debug, Default, PartialEq, Eq)]
+pub enum ReloadMode {
+    /// This reloads systems/schedules, serializes/deserializes reloadable resources and components, and runs cleanup & setup functions.
+    #[default]
+    Full,
+    /// This reloads systems/schedules and runs cleanup and setup functions, but does not serialize/deserialize resources or components.
+    SystemAndSetup,
+    /// This only reloads systems and schedules, and does not run any cleanup or setup functions.
+    SystemOnly,
+}
+
+impl ReloadMode {
+    pub fn should_serialize(&self) -> bool {
+        *self == Self::Full
+    }
+
+    pub fn should_run_setups(&self) -> bool {
+        *self == Self::Full || *self == Self::SystemAndSetup
+    }
+}