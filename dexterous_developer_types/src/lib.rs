--- conflicted
+++ resolved
@@ -114,15 +114,7 @@
             Target::Linux => "x86_64-unknown-linux-gnu",
             Target::LinuxArm => "aarch64-unknown-linux-gnu",
             Target::Windows => {
-<<<<<<< HEAD
-                // if cfg!(windows) {
-                //     "x86_64-pc-windows-msvc"
-                // } else {
-                    "x86_64-pc-windows-gnu"
-                // }
-=======
                 "x86_64-pc-windows-gnu"
->>>>>>> 9bfa9fdc
             }
             Target::Mac => "x86_64-apple-darwin",
             Target::MacArm => "aarch64-apple-darwin",
