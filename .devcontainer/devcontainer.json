--- conflicted
+++ resolved
@@ -7,14 +7,9 @@
 	"features": {
 		"ghcr.io/devcontainers/features/docker-in-docker:2": {},
 		"ghcr.io/akhildevelops/devcontainer-features/apt:0": {
-<<<<<<< HEAD
 			"PACKAGES": "g++ pkg-config libx11-dev libasound2-dev libudev-dev clang lld mold libssl-dev libwebkit2gtk-4.1-dev curl wget file libxdo-dev libssl-dev libayatana-appindicator3-dev librsvg2-dev"
-		}
-=======
-			"PACKAGES": "g++ pkg-config libx11-dev libasound2-dev libudev-dev clang lld mold libssl-dev"
 		},
 		"ghcr.io/lee-orr/rusty-dev-containers/cargo-nextest": {}
->>>>>>> 08edecc4
 	},
 	"customizations": {
 		"vscode": {
